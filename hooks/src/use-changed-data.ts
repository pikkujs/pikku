import { useState, useCallback, useRef, useEffect } from 'react'
import equal from 'fast-deep-equal/react'

function mergeData<T>(original: T, data: Partial<T>): T {
  if (!data) {
    return original
  }
  const result: Partial<T> = {}
  for (const k in original) {
    result[k] = data[k] !== undefined ? data[k] : original[k]
  }
  return result as T
}

export type OnDataError = (error: boolean, field: string) => void
export type OnDataChange = (value: string | string[] | boolean | number | Date | null, field: string) => void
export type OnDataChanges = (data: {
  [index: string]: string | string[] | boolean | number | Date | any | null
}) => void
export interface ChangedDataHook<T> {
  data: T
  changedData: Partial<T>
  changedDataRef: { current: Partial<T> }
  originalDataRef: { current: Partial<T> }
  onChange: OnDataChange
  revertChanges: () => Promise<void>
  clearBlobs: () => void
  onChanges: OnDataChanges
  onDataError: OnDataError
  hasError: boolean
}

export const useChangedData = <T extends unknown>(original: T): ChangedDataHook<T> => {
  const data = useRef<T>(original)
  const cd = useRef<Partial<T>>({})
  const og = useRef<T>(original)
  og.current = original

  const [, setChangedNotifier] = useState<number>(0)
  const mergeChange = useCallback(() => {
    const merged = mergeData(og.current, cd.current)
    if (!equal(merged, data.current)) {
      data.current = merged
      setChangedNotifier(Math.random())
    }
    if (equal(og.current, merged) && !equal(cd.current, {})) {
      cd.current = {}
      setChangedNotifier(Math.random())
    }
  }, [])
  useEffect(() => {
    mergeChange()
  }, [original])
  const onChange = useCallback((value, field) => {
    if ((cd.current as any)[field] !== value) {
      (cd.current as any)[field] = value
      mergeChange()
    }
  }, [])
  const onChanges = useCallback((data) => {
    cd.current = { ...cd.current, ...data }
    mergeChange()
  }, [])
  const revertChanges = useCallback(async () => {
    // Async due to buttons progress indicator
    cd.current = {}
    mergeChange()
  }, [])
  const [fieldsWithErrors, setFieldsWithErrors] = useState<string[]>([])
  const onDataError = useCallback((hasError, field) => {
    const errors = new Set(fieldsWithErrors)
    if (hasError) {
      errors.add(field)
    } else {
      errors.delete(field)
    }
    setFieldsWithErrors(Array.from(errors))
  }, [fieldsWithErrors])
  const clearBlobs = useCallback(() => {
    for (const k in cd.current) {
        const c = cd.current[k] as any
        if (c.startsWith && c.startsWith('blob:')) {
            delete cd.current[k]
        }
    }
    setChangedNotifier(Math.random())
}, [])
<<<<<<< HEAD
  return { data: data.current, changedData: cd.current, onDataError, onChange, onChanges, revertChanges, clearBlobs, changedDataRef: cd, hasError: fieldsWithErrors.length > 0 }
=======
  return { originalDataRef: og, data: data.current, changedData: cd.current, onDataError, onChange, onChanges, revertChanges, clearBlobs, changedDataRef: cd, hasError: fieldsWithErrors.length > 0 }
>>>>>>> b2be8fd3
}<|MERGE_RESOLUTION|>--- conflicted
+++ resolved
@@ -85,9 +85,5 @@
     }
     setChangedNotifier(Math.random())
 }, [])
-<<<<<<< HEAD
-  return { data: data.current, changedData: cd.current, onDataError, onChange, onChanges, revertChanges, clearBlobs, changedDataRef: cd, hasError: fieldsWithErrors.length > 0 }
-=======
   return { originalDataRef: og, data: data.current, changedData: cd.current, onDataError, onChange, onChanges, revertChanges, clearBlobs, changedDataRef: cd, hasError: fieldsWithErrors.length > 0 }
->>>>>>> b2be8fd3
 }