## 0.11.2

<<<<<<< HEAD
=======
## 0.11.2

### Patch Changes

- db9c7bf: Add workflow graph inspection and DSL extraction
- Updated dependencies [db9c7bf]
  - @pikku/core@0.11.2

>>>>>>> 95532445
### Features

- f35e89da: Add workflow graph inspection and DSL extraction
  - Workflow graph inspection with `add-workflow-graph.ts`
  - DSL workflow extraction utilities (extract, deserialize, validate)
  - DSL to graph conversion for metadata generation

## 0.11.1

### Patch Changes

- 4b811db: chore: updating all dependencies
- 28aeb7f: breaking: extract docs in the wiring meta
- ce902b1: feat: adding in pikkuSimpleWorkflowFunc
- 06e1a31: breaking: change session services to wire services
- Updated dependencies [4b811db]
- Updated dependencies [e12a00c]
- Updated dependencies [4579434]
- Updated dependencies [28aeb7f]
- Updated dependencies [ce902b1]
- Updated dependencies [06e1a31]
  - @pikku/core@0.11.1

### Minor Changes

- Add workflow inspection and analysis
- Add enhanced type extraction utilities

# @pikku/inspector

## 0.10.2

### Patch Changes

- 1967172: Update code generation to support channel middleware enhancements

  **Code Generation Updates:**

  - Update channel type serialization to include middleware support
  - Improve WebSocket wrapper generation for middleware handling
  - Update CLI channel client generation with better type support
  - Enhance services and schema generation for channel configurations

  **Inspector Updates:**

  - Improve channel metadata extraction for middleware
  - Better type analysis for channel lifecycle functions
  - Enhanced post-processing for channel configurations

- 753481a: Add bootstrap command, performance optimizations, and CLI improvements

  **New Features:**

  - Add `pikku bootstrap` command for type-only generation (~13.5% faster than `pikku all`)
  - Add configurable `ignoreFiles` option to pikku.config.json with sensible defaults (_.gen.ts, _.test.ts, \*.spec.ts)
  - Export pikkuCLIRender helper from serialize-cli-types.ts with JSDoc documentation

  **Performance Improvements:**

  - Add aggressive TypeScript compiler options (skipDefaultLibCheck, types: []) - ~37% faster TypeScript setup
  - Add detailed performance timing to inspector phases (--logLevel=debug)
  - Optimize file inspection with ignore patterns - ~10-20% faster overall

  **Enhancements:**

  - Fix --logLevel flag to properly apply log level to logger
  - Update middleware logging to use structured log format
  - Improve CLI renderers to consistently use destructured logger service
  - Fix middleware file generation when middleware groups exist

- 44d71a8: fix: fixing inspector ensuring pikkuConfig is set
- Updated dependencies [ea652dc]
- Updated dependencies [4349ec5]
- Updated dependencies [44d71a8]
  - @pikku/core@0.10.2

## 0.10.1

### Patch Changes

- 778267e: fix: fixing inspector ensuring pikkuConfig is set
- Updated dependencies [778267e]
  - @pikku/core@0.10.1

## 0.10.0

This release includes significant improvements across the framework including tree-shaking support, middleware/permission factories, enhanced CLI functionality, improved TypeScript type safety, and comprehensive test strategies.

For complete details, see https://pikku.dev/changelogs/0_10_0.md

## 0.9.6-next.0

### Patch Changes

- feat: running @pikku/cli using pikku
- Updated dependencies
  - @pikku/core@0.9.12-next.0

## 0.9.5

### Patch Changes

- 501c120: fix: rpc internal meta file wasn't being imported

## 0.9.4

### Patch Changes

- 6059c87: refactor: move PikkuPermission to pikkuPermission and same for middleware for api consistency to to improve future features
- 6db63bb: perf: changing http meta to a lookup map to reduce loops
- Updated dependencies [6059c87]
- Updated dependencies [6db63bb]
- Updated dependencies [74f8634]
- Updated dependencies [766fef1]
  - @pikku/core@0.9.6

## 0.9.3

### Patch Changes

- 9691aba: fix: add-functions should support both functions only and objects
- 2ab0278: refactor: no longer import ALL functions, only the ones used by rpcs
- 81005ba: feat: creating a smaller meta file for functions to reduce size
- b3c2829: fix (using ai): generating custom types broke imports.. this fixes it, but needs more robust training
- Updated dependencies [9691aba]
- Updated dependencies [2ab0278]
- Updated dependencies [81005ba]
  - @pikku/core@0.9.3

## 0.9.2

### Patch Changes

- 6cf8efd: feat: Adding PikkuDocs to function definition

  refactor: renaming APIDocs to PikkuDocs

- a5905a9: chore: updating all dependencies
- Updated dependencies [1256238]
- Updated dependencies [6cf8efd]
- Updated dependencies [d3a9a09]
- Updated dependencies [840e078]
- Updated dependencies [667d23c]
- Updated dependencies [a5905a9]
  - @pikku/core@0.9.2

## 0.9.1

### Patch Changes

- fdb1593: core: bumping everything with a patch to sync up the major release inconsistencies in dependencies
- Updated dependencies [fdb1593]
  - @pikku/core@0.9.1

## 0.9.0

### Breaking Changes

- Normalized all transports to use "wirings" instead of events/routes/transports for consistency across the framework

## 0.8.1

### Patch Changes

- 44e3ff4: feat: enhance CLI filtering with type and directory filters

  - Add --types filter to filter by PikkuEventTypes (http, channel, queue, scheduler, rpc, mcp)
  - Add --directories filter to filter by file paths/directories
  - All filters (tags, types, directories) now work together with AND logic
  - Add comprehensive logging interface to inspector package
  - Add comprehensive test suite for matchesFilters function
  - Support cross-platform path handling

- 7c592b8: feat: support for required services and improved service configuration

  This release includes several enhancements to service management and configuration:

  - Added support for required services configuration
  - Improved service discovery and registration
  - Added typed RPC clients for service communication
  - Updated middleware to run per function

- Updated dependencies [3261090]
- Updated dependencies [7c592b8]
- Updated dependencies [30a082f]
  - @pikku/core@0.8.1

## 0.8.0

### Major Features

- **Model Context Protocol (MCP) Analysis**: Added comprehensive MCP endpoint analysis
- **Queue Worker Analysis**: Added queue analysis
- **Enhanced Service Analysis**: Added service destructuring analysis for better code generation and type safety

## 0.7.7

### Patch Changes

- 8b4f52e: refactor: moving schemas in channels to functions
- Updated dependencies [8b4f52e]
- Updated dependencies [8b4f52e]
- Updated dependencies [1d70184]
  - @pikku/core@0.7.8

## 0.7.6

### Patch Changes

- faa1369: refactor: moving function imports into pikku-fun.gen file

## 0.7.5

### Patch Changes

- c5e724c: fix: rerelease as previous publish is missing something

## 0.7.4

### Patch Changes

- 598588f: fix: generating output schemas from function meta
- Updated dependencies [598588f]
  - @pikku/core@0.7.4

## 0.7.3

### Patch Changes

- 534fdef: feat: adding rpc (locally for now)
- Updated dependencies [534fdef]
  - @pikku/core@0.7.3

## 0.7.2

### Patch Changes

- 7acd53a: fix: ignore return type if it's void
- Updated dependencies [bb59874]
  - @pikku/core@0.7.2

## 0.7.1

### Patch Changes

- ebfb786: fix: only inspect function calls with pikku\*func in name

## 0.7.0

This has changed significantly. The inspector now finds all functions and then links them to events.

This means we can now get:

- RPCs out of the box
- Schemas are per function, not event
- Supports inline functions, external functions, anonymous functions

## 0.6.4

### Patch Changes

- 60b2265: refactor: supporting request and response objects
- Updated dependencies [60b2265]
  - @pikku/core@0.6.22

## 0.6.3

### Patch Changes

- c1d8381: feat: adding filtering by tags to minimize produced payload
- ee5c874: feat: moving towards using middleware for http and channels
- Updated dependencies [c1d8381]
- Updated dependencies [ee5c874]
  - @pikku/core@0.6.14

## 0.6.2

### Patch Changes

- a40a508: fix: Fixing some generation bugs and other minors
- Updated dependencies [a40a508]
  - @pikku/core@0.6.5

## 0.6.1

### Patch Changes

- f26880f: feat: extracting inspector and adding unique type references
- Updated dependencies [f26880f]
  - @pikku/core@0.6.4<|MERGE_RESOLUTION|>--- conflicted
+++ resolved
@@ -1,7 +1,3 @@
-## 0.11.2
-
-<<<<<<< HEAD
-=======
 ## 0.11.2
 
 ### Patch Changes
@@ -10,7 +6,6 @@
 - Updated dependencies [db9c7bf]
   - @pikku/core@0.11.2
 
->>>>>>> 95532445
 ### Features
 
 - f35e89da: Add workflow graph inspection and DSL extraction
