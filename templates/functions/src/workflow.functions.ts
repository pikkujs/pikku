--- conflicted
+++ resolved
@@ -1,14 +1,7 @@
 import { pikkuWorkflowFunc } from '../.pikku/workflow/pikku-workflow-types.gen.js'
 import { pikkuSessionlessFunc } from '../.pikku/pikku-types.gen.js'
 
-/**
- * Create user profile
- *
- * @summary Creates a new user profile from email and userId
- * @description This function is used as a workflow step to create user profiles. It extracts
- * the username from the email address and generates a profile with timestamp. Demonstrates
- * how regular Pikku functions can be used as workflow steps when exposed as RPCs.
- */
+// Pikku function to create a user profile
 export const createUserProfile = pikkuSessionlessFunc<
   { email: string; userId: string },
   { id: string; email: string; name: string; createdAt: string }
@@ -27,14 +20,7 @@
   return `Welcome ${email}! Your onboarding is in progress.`
 }
 
-/**
- * Send email notification
- *
- * @summary Simulates sending an email with subject and body
- * @description This function simulates email sending functionality for workflow demonstrations.
- * It logs the email details and returns a success response with a mock message ID. Used as
- * a workflow step to demonstrate asynchronous communication tasks.
- */
+// Pikku function to send email (simulated)
 export const sendEmail = pikkuSessionlessFunc<
   { to: string; subject: string; body: string },
   { sent: boolean; messageId: string; to: string }
@@ -50,17 +36,7 @@
 })
 
 /**
-<<<<<<< HEAD
- * User onboarding workflow
- *
- * @summary Orchestrates a multi-step user onboarding process
- * @description This workflow demonstrates Pikku's workflow capabilities by orchestrating multiple
- * steps: creating a user profile, generating a welcome message, waiting, and sending an email.
- * It shows both RPC-based steps (durable, queue-backed) and inline steps (immediate execution
- * with caching). Includes a sleep step to demonstrate time-based workflow control.
-=======
  * User onboarding workflow with email and profile setup
->>>>>>> bb223d5f
  */
 export const onboardingWorkflow = pikkuWorkflowFunc<
   { email: string; userId: string },
@@ -98,15 +74,7 @@
   tags: ['onboarding', 'users'],
 })
 
-/**
- * Trigger and monitor onboarding workflow
- *
- * @summary HTTP endpoint that starts the onboarding workflow and polls for completion
- * @description This function demonstrates how to trigger workflows from HTTP endpoints and
- * monitor their progress. It starts the workflow via RPC, then polls the workflow service
- * to check status until completion or timeout. Returns the workflow result including all
- * step details. Shows the pattern for synchronous-like workflow invocation from HTTP requests.
- */
+// HTTP function to start a workflow and poll until completion
 export const triggerOnboardingWorkflow = pikkuSessionlessFunc<
   { email: string; userId: string },
   any
