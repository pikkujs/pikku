--- conflicted
+++ resolved
@@ -2,17 +2,12 @@
 
 ## 0.11.2
 
-<<<<<<< HEAD
-=======
 ### Patch Changes
 
 - db9c7bf: Simplify CreateWireServices type signature for custom Config compatibility
 - Updated dependencies [db9c7bf]
   - @pikku/core@0.11.2
 
-## 0.11.2
-
->>>>>>> 95532445
 ### Fixes
 
 - ddd87eaf: Simplify CreateWireServices type signature for custom Config compatibility
