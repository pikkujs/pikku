{
  "name": "@pikku/templates-aws-lambda-websocket",
  "type": "module",
  "main": "dist/index.mjs",
  "private": true,
  "scripts": {
    "build:offline": "rm -rf dist && esbuild ./src/websocket.ts --format=esm --minify --bundle --keep-names --sourcemap --platform=node --target=node24 --outdir=dist --out-extension:.js=.mjs --metafile=meta.json --packages=external",
    "start": "npm run build:offline && serverless offline",
    "dev": "npm run build:offline && serverless offline",
    "test": "bash ../functions/run-tests.sh --url http://localhost:3001/production --websocket",
    "build": "npm run build:offline --external:\"@aws-sdk/*\"",
    "deploy": "npm run build && serverless deploy",
    "tsc": "tsc",
    "ncu": "npx npm-check-updates",
    "ncu:pikku": "npx npm-check-updates -f '/@pikku/.*/'"
  },
  "dependencies": {
    "@pikku/aws-services": "^0.10.0",
<<<<<<< HEAD
    "@pikku/core": "^0.10.0",
    "@pikku/kysely": "^0.10.0",
=======
    "@pikku/core": "^0.10.1",
>>>>>>> ca588054
    "@pikku/lambda": "^0.10.0",
    "tslib": "^2.8.1"
  },
  "devDependencies": {
    "@aws-sdk/client-apigatewaymanagementapi": "^3.914.0",
    "@aws-sdk/client-s3": "^3.914.0",
    "@aws-sdk/client-secrets-manager": "^3.914.0",
    "@aws-sdk/cloudfront-signer": "^3.914.0",
    "@aws-sdk/s3-request-presigner": "^3.914.0",
    "@types/aws-lambda": "^8.10.156",
    "@types/node": "^24",
    "esbuild": "^0.25.12",
    "serverless": "^4.21.1",
    "serverless-esbuild": "^1.55.1",
    "serverless-offline": "^14.4.0",
    "tsx": "^4.20.6",
    "typescript": "^5.9"
  }
}<|MERGE_RESOLUTION|>--- conflicted
+++ resolved
@@ -16,12 +16,7 @@
   },
   "dependencies": {
     "@pikku/aws-services": "^0.10.0",
-<<<<<<< HEAD
-    "@pikku/core": "^0.10.0",
-    "@pikku/kysely": "^0.10.0",
-=======
     "@pikku/core": "^0.10.1",
->>>>>>> ca588054
     "@pikku/lambda": "^0.10.0",
     "tslib": "^2.8.1"
   },
