{
  "name": "@vramework/cli",
  "version": "0.6.2",
  "author": "yasser.fadl@gmail.com",
  "license": "MIT",
  "bin": {
    "vramework": "dist/bin/vramework.js"
  },
  "type": "module",
  "main": "dist/bin/vramework.js",
  "module": "dist/bin/vramework.js",
  "scripts": {
    "tsc": "tsc",
    "build:esm": "tsc -b",
    "schema": "ts-json-schema-generator -o cli.schema.json --path 'src/vramework-cli-config.ts' --type 'VrameworkCLIConfig'",
    "build": "yarn build:esm && yarn schema",
    "ncu": "ncu -x '/.*glob.*/'",
    "release": "yarn build && npm test",
    "test": "bash run-tests.sh",
    "test:watch": "bash run-tests.sh --watch",
    "test:coverage": "bash run-tests.sh --coverage"
  },
  "dependencies": {
    "@openapi-contrib/json-schema-to-openapi-schema": "^3.0.2",
    "@types/cookie": "^0.6.0",
    "@types/uuid": "^10.0.0",
<<<<<<< HEAD
    "@vramework/core": "^0.6.2",
    "@vramework/inspector": "^0.6.0",
=======
    "@vramework/core": "^0.6.3",
>>>>>>> 31a6164e
    "commander": "^12",
    "glob": "^10",
    "path-to-regexp": "^8.2.0",
    "ts-json-schema-generator": "^2.3.0",
    "typescript": "^5.6",
    "yaml": "^2.6.0"
  },
  "devDependencies": {
    "@types/node": "^22.7.8"
  },
  "engines": {
    "node": ">=18"
  }
}<|MERGE_RESOLUTION|>--- conflicted
+++ resolved
@@ -24,12 +24,8 @@
     "@openapi-contrib/json-schema-to-openapi-schema": "^3.0.2",
     "@types/cookie": "^0.6.0",
     "@types/uuid": "^10.0.0",
-<<<<<<< HEAD
-    "@vramework/core": "^0.6.2",
+    "@vramework/core": "^0.6.3",
     "@vramework/inspector": "^0.6.0",
-=======
-    "@vramework/core": "^0.6.3",
->>>>>>> 31a6164e
     "commander": "^12",
     "glob": "^10",
     "path-to-regexp": "^8.2.0",
