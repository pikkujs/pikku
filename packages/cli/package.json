--- conflicted
+++ resolved
@@ -22,14 +22,9 @@
   },
   "dependencies": {
     "@openapi-contrib/json-schema-to-openapi-schema": "^4.2.0",
-<<<<<<< HEAD
-    "@pikku/core": "^0.10.0",
-    "@pikku/inspector": "^0.10.0",
-=======
     "@pikku/core": "^0.10.1",
     "@pikku/inspector": "^0.10.1",
     "@types/cookie": "^1.0.0",
->>>>>>> ca588054
     "@types/json-schema": "^7.0.15",
     "chalk": "^5.6.2",
     "chokidar": "^4.0.3",
