--- conflicted
+++ resolved
@@ -1,7 +1,3 @@
-## 0.11.3
-
-<<<<<<< HEAD
-=======
 ## 0.11.3
 
 ### Patch Changes
@@ -13,7 +9,6 @@
   - @pikku/core@0.11.2
   - @pikku/inspector@0.11.2
 
->>>>>>> 95532445
 ### Features
 
 - f35e89da: Add workflow graph code generation
