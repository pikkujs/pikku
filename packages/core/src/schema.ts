--- conflicted
+++ resolved
@@ -40,11 +40,6 @@
     console.error(`Error: Failed to load schemas from '${schemaDir}/schemas.ts'.`)
     console.error('\tHave you run the schema generation?')
     console.error('\tnpx @vramework/cli schemas')
-<<<<<<< HEAD
-    cosole.error(e)
-=======
-    console.error(e)
->>>>>>> 1a708a78
   }
 }
 
